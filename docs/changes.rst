--- conflicted
+++ resolved
@@ -40,9 +40,8 @@
 
 **Enhancements:**
 
-<<<<<<< HEAD
 * Properties in JSON output are now always sorted by property name. (issue #267)
-=======
+
 * Added support for the "console" command group, with the following commands:
 
   - get-audit-log     - Get the audit log of the targeted HMC.
@@ -50,7 +49,7 @@
   - show              - Show properties of the console of the targeted HMC.
 
   Issue #277
->>>>>>> 6f5df7bc
+
 
 **Cleanup:**
 
